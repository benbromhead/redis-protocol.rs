
use ::utils;

use std::str;
use anyhow::{anyhow};
use atoi::atoi;

use bytes::{Buf, Bytes};
use std::convert::TryInto;
<<<<<<< HEAD
use std::io::Read;
=======
>>>>>>> e0c0c9e8
use std::fmt;
use std::io::Cursor;
use std::num::TryFromIntError;
use std::string::FromUtf8Error;


use serde::{Serialize, Deserialize};

pub const SIMPLESTRING_BYTE: u8 = b'+';
pub const ERROR_BYTE: u8        = b'-';
pub const INTEGER_BYTE: u8      = b':';
pub const BULKSTRING_BYTE: u8   = b'$';
pub const ARRAY_BYTE: u8        = b'*';

/// A cluster redirection message.
///
/// <https://redis.io/topics/cluster-spec#redirection-and-resharding>
#[derive(Clone, Debug, Eq, PartialEq)]
pub enum Redirection {
  Moved {
    slot: u16,
    host: String,
    port: u16
  },
  Ask {
    slot: u16,
    host: String,
    port: u16
  }
}

/// An enum representing a Frame of data. Frames are recursively defined to account for arrays.
#[derive(Eq, PartialEq, Clone, Hash, Debug , Serialize, Deserialize)]
pub enum Frame {
  SimpleString(String),
  Error(String),
  Integer(i64),
  #[serde(with = "my_bytes")]
  BulkString(Bytes),
  Array(Vec<Frame>),
  Moved {
    slot: u16,
    host: String,
    port: u16 },
  Ask{slot: u16,
    host: String,
    port: u16 },
  Null
}

mod my_bytes {
  use bytes::{Bytes};
  use serde::{Deserialize, Deserializer, Serializer};

  pub fn serialize<S>(val: &Bytes, serializer: S) -> Result<S::Ok, S::Error>
    where
        S: Serializer,
  {
    serializer.serialize_bytes(val)
  }

  pub fn deserialize<'de, D>(deserializer: D) -> Result<Bytes, D::Error>
    where
        D: Deserializer<'de>,
  {
    let val: Vec<u8> = Deserialize::deserialize(deserializer)?;
    Ok(Bytes::from(val))
  }
}

impl Frame {
  /// Checks if an entire message can be decoded from `src`
  pub fn check(src: &mut Cursor<&[u8]>) -> Result<(), Error> {
    match get_u8(src)? {
      b'+' => {
        get_line(src)?;
        Ok(())
      }
      b'-' => {
        get_line(src)?;
        Ok(())
      }
      b':' => {
        let _ = get_decimal(src)?;
        Ok(())
      }
      b'$' => {
        if b'-' == peek_u8(src)? {
          // Skip '-1\r\n'
          skip(src, 4)
        } else {
          // Read the bulk string
          let len: usize = get_decimal(src)?.try_into()?;

          // skip that number of bytes + 2 (\r\n).
          skip(src, len + 2)
        }
      }
      b'*' => {
        let len = get_decimal(src)?;

        for _ in 0..len {
          Frame::check(src)?;
        }

        Ok(())
      }
      actual => Err(format!("protocol error; invalid frame type byte `{}`", actual).into()),
    }
  }

  /// The message has already been validated with `check`.
  pub fn parse(src: &mut Cursor<&[u8]>) -> Result<Frame, Error> {
    match get_u8(src)? {
      b'+' => {
        // Read the line and convert it to `Vec<u8>`
        let line = get_line(src)?.to_vec();

        // Convert the line to a String
        let string = String::from_utf8(line)?;

        Ok(Frame::SimpleString(string))
      }
      b'-' => {
        // Read the line and convert it to `Vec<u8>`
        let line = get_line(src)?.to_vec();

        // Convert the line to a String
        let string = String::from_utf8(line)?;

        return if let Ok(r) =  utils::string_to_redirection(&string) {
          Ok(Frame::from(r))
        } else {
          Ok(Frame::Error(string))
        }

      }
      b':' => {
        let len = get_decimal(src)?;
        Ok(Frame::Integer(len))
      }
      b'$' => {
        if b'-' == peek_u8(src)? {
          let line = get_line(src)?;

          if line != b"-1" {
            return Err("protocol error; invalid frame format".into());
          }

          Ok(Frame::Null)
        } else {
          // Read the bulk string
          let len = get_decimal(src)?.try_into()?;
          let n = len + 2;

          if src.remaining() < n {
            // println!("{}", src.remaining());
            return Err(Error::Incomplete);
          }
<<<<<<< HEAD

          let data = Bytes::copy_from_slice(&src.get_ref()[..len]);

          // skip that number of bytes + 2 (\r\n).
          skip(src, n)?;

          Ok(Frame::BulkString(data))
        }
      }
      b'*' => {
        let len = get_decimal(src)?.try_into()?;
        let mut out = Vec::with_capacity(len);

        for _ in 0..len {
          out.push(Frame::parse(src)?);
        }

=======

          let data = Bytes::copy_from_slice(&src.bytes()[..len]);

          // skip that number of bytes + 2 (\r\n).
          skip(src, n)?;

          Ok(Frame::BulkString(data))
        }
      }
      b'*' => {
        let len = get_decimal(src)?.try_into()?;
        let mut out = Vec::with_capacity(len);

        for _ in 0..len {
          out.push(Frame::parse(src)?);
        }

>>>>>>> e0c0c9e8
        Ok(Frame::Array(out))
      }
      _ => unimplemented!(),
    }
  }

  pub fn as_str(&self) -> Option<&str> {
    match *self {
      Frame::BulkString(ref b)   => str::from_utf8(b).ok(),
      Frame::SimpleString(ref s) => Some(s),
      Frame::Error(ref s)        => Some(s),
      _                          => None
    }
  }

}
impl PartialEq<&str> for Frame {
  fn eq(&self, other: &&str) -> bool {
    match self {
      Frame::SimpleString(s) => s.eq(other),
      Frame::BulkString(s) => s.eq(other),
      _ => false,
    }
  }
}

impl fmt::Display for Frame {
  fn fmt(&self, fmt: &mut fmt::Formatter) -> fmt::Result {
    match self {
      Frame::SimpleString(response) => response.fmt(fmt),
      Frame::Error(msg) => write!(fmt, "error: {}", msg),
      Frame::Integer(num) => num.fmt(fmt),
      Frame::BulkString(msg) => match str::from_utf8(msg) {
        Ok(string) => string.fmt(fmt),
        Err(_) => write!(fmt, "{:?}", msg),
      },
      Frame::Null => "(nil)".fmt(fmt),
      Frame::Array(parts) => {
        for (i, part) in parts.iter().enumerate() {
          if i > 0 {
            write!(fmt, " ")?;
            part.fmt(fmt)?;
          }
        }

        Ok(())
      }
<<<<<<< HEAD
      Frame::Moved{slot, host, port} => write!(fmt, "MOVED {} {}:{}", slot, host, port),
      Frame::Ask{slot, host, port} => write!(fmt, "ASK {} {}:{}", slot, host, port)
=======
      Frame::Moved(response) => response.fmt(fmt),
      Frame::Ask(response) => response.fmt(fmt)
>>>>>>> e0c0c9e8
    }
  }
}

fn peek_u8(src: &mut Cursor<&[u8]>) -> Result<u8, Error> {
  if !src.has_remaining() {
    return Err(Error::Incomplete);
  }

<<<<<<< HEAD
  Ok(src.get_ref()[0])
=======
  Ok(src.bytes()[0])
>>>>>>> e0c0c9e8
}

fn get_u8(src: &mut Cursor<&[u8]>) -> Result<u8, Error> {
  if !src.has_remaining() {
    return Err(Error::Incomplete);
  }

  Ok(src.get_u8())
}

fn skip(src: &mut Cursor<&[u8]>, n: usize) -> Result<(), Error> {
  if src.remaining() < n {
    return Err(Error::Incomplete);
  }

  src.advance(n);
  Ok(())
}

/// Read a new-line terminated decimal
fn get_decimal(src: &mut Cursor<&[u8]>) -> Result<i64, Error> {
  let line = get_line(src)?;

  atoi::<i64>(line).ok_or_else(|| "protocol error; invalid frame format".into())
}

/// Find a line
fn get_line<'a>(src: &mut Cursor<&'a [u8]>) -> Result<&'a [u8], Error> {
  // Scan the bytes directly
  let start = src.position() as usize;
  // Scan to the second to last byte
  let end = src.get_ref().len() - 1;

  for i in start..end {
    if src.get_ref()[i] == b'\r' && src.get_ref()[i + 1] == b'\n' {
      // We found a line, update the position to be *after* the \n
      src.set_position((i + 2) as u64);

      // Return the line
      return Ok(&src.get_ref()[start..i]);
    }
  }

  Err(Error::Incomplete)
}

#[derive(Debug)]
pub enum Error {
  /// Not enough data is available to parse a message
  Incomplete,

  /// Invalid message encoding
  Other(anyhow::Error),
}


impl From<String> for Error {
  fn from(src: String) -> Error {
    Error::Other(anyhow!("{}", src))
  }
}

impl From<&str> for Error {
  fn from(src: &str) -> Error {
    src.to_string().into()
  }
}

impl From<FromUtf8Error> for Error {
  fn from(_src: FromUtf8Error) -> Error {
    "protocol error; invalid frame format".into()
  }
}

impl From<TryFromIntError> for Error {
  fn from(_src: TryFromIntError) -> Error {
    "protocol error; invalid frame format".into()
  }
}

impl std::error::Error for Error {}

impl fmt::Display for Error {
  fn fmt(&self, fmt: &mut fmt::Formatter) -> fmt::Result {
    match self {
      Error::Incomplete => "stream ended early".fmt(fmt),
      Error::Other(err) => err.fmt(fmt),
    }
  }
}

impl From<Redirection> for Frame {
  fn from(redirection: Redirection) -> Self {
    match redirection {
<<<<<<< HEAD
      Redirection::Moved {ref slot, ref host, ref port} => Frame::Moved {
        slot: *slot,
        host: host.to_string(),
        port: *port
      },
      Redirection::Ask {ref slot, ref host, ref port}   => Frame::Ask {
        slot: *slot,
        host: host.to_string(),
        port: *port
      }
=======
      Redirection::Moved {ref slot, ref host, ref port} => Frame::Moved(utils::redirection_to_frame("MOVED", *slot, host, *port)),
      Redirection::Ask {ref slot, ref host, ref port}   => Frame::Ask(utils::redirection_to_frame("ASK", *slot, host, *port))
>>>>>>> e0c0c9e8
    }
  }
}<|MERGE_RESOLUTION|>--- conflicted
+++ resolved
@@ -7,10 +7,7 @@
 
 use bytes::{Buf, Bytes};
 use std::convert::TryInto;
-<<<<<<< HEAD
 use std::io::Read;
-=======
->>>>>>> e0c0c9e8
 use std::fmt;
 use std::io::Cursor;
 use std::num::TryFromIntError;
@@ -170,7 +167,6 @@
             // println!("{}", src.remaining());
             return Err(Error::Incomplete);
           }
-<<<<<<< HEAD
 
           let data = Bytes::copy_from_slice(&src.get_ref()[..len]);
 
@@ -188,25 +184,6 @@
           out.push(Frame::parse(src)?);
         }
 
-=======
-
-          let data = Bytes::copy_from_slice(&src.bytes()[..len]);
-
-          // skip that number of bytes + 2 (\r\n).
-          skip(src, n)?;
-
-          Ok(Frame::BulkString(data))
-        }
-      }
-      b'*' => {
-        let len = get_decimal(src)?.try_into()?;
-        let mut out = Vec::with_capacity(len);
-
-        for _ in 0..len {
-          out.push(Frame::parse(src)?);
-        }
-
->>>>>>> e0c0c9e8
         Ok(Frame::Array(out))
       }
       _ => unimplemented!(),
@@ -221,8 +198,8 @@
       _                          => None
     }
   }
-
-}
+}
+
 impl PartialEq<&str> for Frame {
   fn eq(&self, other: &&str) -> bool {
     match self {
@@ -254,13 +231,8 @@
 
         Ok(())
       }
-<<<<<<< HEAD
       Frame::Moved{slot, host, port} => write!(fmt, "MOVED {} {}:{}", slot, host, port),
       Frame::Ask{slot, host, port} => write!(fmt, "ASK {} {}:{}", slot, host, port)
-=======
-      Frame::Moved(response) => response.fmt(fmt),
-      Frame::Ask(response) => response.fmt(fmt)
->>>>>>> e0c0c9e8
     }
   }
 }
@@ -269,12 +241,7 @@
   if !src.has_remaining() {
     return Err(Error::Incomplete);
   }
-
-<<<<<<< HEAD
   Ok(src.get_ref()[0])
-=======
-  Ok(src.bytes()[0])
->>>>>>> e0c0c9e8
 }
 
 fn get_u8(src: &mut Cursor<&[u8]>) -> Result<u8, Error> {
@@ -369,7 +336,6 @@
 impl From<Redirection> for Frame {
   fn from(redirection: Redirection) -> Self {
     match redirection {
-<<<<<<< HEAD
       Redirection::Moved {ref slot, ref host, ref port} => Frame::Moved {
         slot: *slot,
         host: host.to_string(),
@@ -380,10 +346,6 @@
         host: host.to_string(),
         port: *port
       }
-=======
-      Redirection::Moved {ref slot, ref host, ref port} => Frame::Moved(utils::redirection_to_frame("MOVED", *slot, host, *port)),
-      Redirection::Ask {ref slot, ref host, ref port}   => Frame::Ask(utils::redirection_to_frame("ASK", *slot, host, *port))
->>>>>>> e0c0c9e8
     }
   }
 }